--- conflicted
+++ resolved
@@ -18,13 +18,11 @@
 analytics_type: "line" # Analytics type i.e "line", "pie", "bar" or "area" charts. By default, "line" analytics will be used for processing.
 json_file: # parking system regions file path.
 
-<<<<<<< HEAD
 # Dwell Time Analysis
 enable_funnel: False # Enable funnel analysis by default is False. You can make it enable by passing True
 funnel_stages: None # Optional: Define funnel stages explicitly if regions are define during execution the stages name will be ("Zone_1", "Zone_2", "Zone_3"),
 enable_avg_dwell: False # Enable average dwell time computation for each zone it will display their average dwell time
 detect_mode: "all_frames" # if choose "all_frames" the bounding boxes will be display in the whole frame else "enter_zones"
-=======
+
 # Security alarm system
-records: 5 # Total detections count to send an email about security
->>>>>>> 31aaf0e0
+records: 5 # Total detections count to send an email about security